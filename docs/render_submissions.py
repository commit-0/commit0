import re
import os
import glob
import ast
import subprocess
import json
import shutil
import argparse
import pypdf
import tqdm

from datasets import load_dataset
from transformers import AutoTokenizer

from commit0.harness.constants import SPLIT
from commit0.harness.get_pytest_ids import main as get_tests
from commit0.harness.utils import clone_repo
from commit0.cli import write_commit0_config_file

import logging
from typing import Any, NoReturn

logging.basicConfig(
    level=logging.INFO, format="%(asctime)s - %(name)s - %(levelname)s - %(message)s"
)
logger = logging.getLogger(__name__)

analysis_files_path = "/share/rush/commit0_analysis_temp"


def get_pytest_info(
    path_to_logs: str, repo_name: str, branch_name: str
) -> dict[str, dict[str, Any]]:
    pytest_info = {}
    for pytest_hash in os.listdir(path_to_logs):
        if not os.path.exists(os.path.join(path_to_logs, pytest_hash, "eval.sh")):
            continue
        eval_script = open(os.path.join(path_to_logs, pytest_hash, "eval.sh")).read()
        testname = re.search(r"([\S]+) > test_output", eval_script).group(1)
        patch_diff = open(os.path.join(path_to_logs, pytest_hash, "patch.diff")).read()
        pytest_info[testname] = {
            "hash": pytest_hash,
            "patch_diff": patch_diff,
            "failures": {},
        }
        report_file_path = os.path.join(path_to_logs, pytest_hash, "report.json")
        if not os.path.exists(report_file_path):
            if os.path.exists(
                os.path.join(path_to_logs, pytest_hash, "test_output.txt")
            ):
                reason_for_failure = open(
                    os.path.join(path_to_logs, pytest_hash, "test_output.txt")
                ).read()
            else:
                reason_for_failure = "Unknown failure."
            pytest_info[testname]["failed_to_run"] = reason_for_failure
            return pytest_info
        pytest_report = json.load(open(report_file_path))
        pytest_summary = pytest_report["summary"]
        pytest_info[testname]["summary"] = pytest_summary
        # TODO this is a hacky fix, should eventually do a check against true num collected
        if pytest_summary["collected"] < 5:
            reason_for_failure = "Pytest collection failure."
            pytest_info[testname]["failed_to_run"] = reason_for_failure
            return pytest_info
        pytest_info[testname]["duration"] = pytest_report["duration"]
        if "passed" not in pytest_summary:
            pytest_summary["passed"] = 0
        for test in pytest_report["tests"]:
            if test["outcome"] in {"passed", "skipped"}:
                continue
            if "longrepr" in test:
                failure_string = test["longrepr"]
            elif "???" in test:
                failure_string = test["???"]["longrepr"]
            elif "setup" in test and "longrepr" in test["setup"]:
                failure_string = test["setup"]["longrepr"]
            elif "call" in test and "longrepr" in test["call"]:
                failure_string = test["call"]["longrepr"]
                # could use test['call']['traceback'] information and test['call']['crash'] for more info
            else:
                failure_string = ""
            duration = 0.0
            for action_key in ["setup", "call", "teardown"]:
                if action_key not in test:
                    continue
                if "duration" in test:
                    duration += test["duration"]
            pytest_info[testname]["failures"][test["nodeid"]] = {
                "failure_string": failure_string,
                "duration": duration,
            }
    return pytest_info if len(pytest_info) else "Could not evaluate"


def get_coverage_info(path_to_logs: str, repo_name: str, branch_name: str) -> Any:
    raise NotImplementedError


def get_blank_repo_metrics(
    blank_source_code_folder: str,
    spec_filename: str,
    tokenizer,
    code_file_filter=lambda filename: filename,
) -> dict[str, Any]:
    blank_repo_metrics = {
        "functions_to_edit": [],
    }

    for subdir, _, files in os.walk(blank_source_code_folder):
        for file in files:
            if not code_file_filter(file):
                continue
            filename = os.path.join(subdir, file)
            splitted = filename.split("/")
            hidden = False
            for one in splitted:
                if one.startswith("."):
                    hidden = True
                    break
            if hidden:
                continue
            try:
                code = open(filename, encoding="utf-8").read()
            except Exception as e:
                print(f"{e}: Trouble opening {filename}")
                continue

            filename = filename[len(blank_source_code_folder) :].lstrip(" /")
            try:
                code_tree = ast.parse(code)
            except Exception as e:
                print(
                    f"{e}: Trouble parsing {os.path.join(blank_source_code_folder, filename)}"
                )
                continue
            for node in ast.walk(code_tree):
                if isinstance(node, ast.ClassDef):
                    for child in node.body:
                        child.parent_class = node.name
                elif isinstance(node, ast.FunctionDef) and len(node.body) > 0:
                    classname = ""
                    if hasattr(node, "parent_class"):
                        classname = f"{node.parent_class}."
                    for child in node.body:
                        child.parent_function = f"{classname}{node.name}"
                elif isinstance(node, ast.Pass):
                    if hasattr(node, "parent_function"):
                        blank_repo_metrics["functions_to_edit"].append(
                            f"{filename}::{node.parent_function}"
                        )
                    elif hasattr(node, "parent_class"):
                        blank_repo_metrics["functions_to_edit"].append(
                            f"{filename}::{node.parent_class}"
                        )

    # Get spec metrics
    concatted_spec = ""
    reader = pypdf.PdfReader(spec_filename)
    for p_idx, page in enumerate(reader.pages):
        try:
            concatted_spec += page.extract_text()
        except pypdf.errors.PdfReadError as e:
            print(f"{e}: Could not load page {p_idx} of {spec_filename}, excluding...")
    blank_repo_metrics["no_tokens_in_spec"] = tokenizer(
        concatted_spec, return_tensors="pt"
    ).input_ids.shape[-1]

    return blank_repo_metrics


leaderboard_header = """\n\n## Leaderboard ({split})
| Name | Repos Resolved (/{num_repos}) | Avg. pass rate | Test Duration (s) | Date | Analysis | Github |
|------|:-------------------------:|:--------------------:|:--------------------:|:----------:|----|----| """

submission_table_header = """# Submission Name: **{display_name}** (split: {split})

| Repository | Resolved | Pass Rate | Test Duration (s) | Analysis | Github Link |
|------------|---------|:-----:|:-----:|-----|-----|"""

pytest_summary_table_header = """\n## Pytest Summary for test `{pytest_group}`
| status   | count |
|:---------|:-----:|
"""


def render_mds(overwrite_previous: bool, subfolder: str = "docs") -> NoReturn:
    leaderboard = {}

    split_to_total_tests = {
        "lite": 3628,
        "all": 140926,
    }  # hard-coded to skip running it later
    for split in ["lite", "all"]:
        num_repos = len(SPLIT[split])
        # total_num_tests = 0
        # for repo_name in SPLIT[split]:
        #     repo_tests = subprocess.run(['commit0', 'get-tests', repo_name], capture_output=True, text=True).stdout.strip()
        #     total_num_tests += len(repo_tests.splitlines())
        leaderboard[split] = []
        leaderboard[split].append(
            (
                split_to_total_tests[split] + 1,
                leaderboard_header.format(
                    split=split,
                    num_repos=num_repos,
                    total_num_tests=split_to_total_tests[split],
                ),
            )
        )

    for org_path in tqdm.tqdm(glob.glob(os.path.join(analysis_files_path, "*"))):
        org_name = os.path.basename(org_path)
        if org_name in {"blank", "repos", "submission_repos"}:
            continue
        for branch_path in glob.glob(os.path.join(org_path, "*.json")):
            evaluate_numbers = []
            lite_evaluate_numbers = []
            # cum_tests_passed = 0
            repos_resolved = 0
            total_duration = 0.0
            # lite_cum_tests_passed = 0
            lite_repos_resolved = 0
            lite_total_duration = 0.0
            branch_metrics = json.load(open(branch_path))
            submission_info = branch_metrics["submission_info"]
            split = submission_info["split"]
            org_name = submission_info["org_name"]
            project_page_link = submission_info["project_page"]
            display_name = submission_info["display_name"]
            submission_date = submission_info["submission_date"]
            branch_name = submission_info["branch"]
            org_branch_filepath = os.path.join(
                subfolder, f"analysis_{org_name}_{branch_name}.md"
            )
            write_submission = True
            if os.path.exists(org_branch_filepath) and not overwrite_previous:
                write_submission = False

            if write_submission:
                submission_page = submission_table_header.format(
                    display_name=display_name, split=split
                )

            for repo_name, repo_pytest_results in branch_metrics.items():
                if repo_name == "submission_info":
                    continue
                if write_submission:
                    submission_repo_page = f"# **{display_name}**: {repo_name}"
                    org_branch_repo_filepath = os.path.join(
                        subfolder, f"analysis_{org_name}_{branch_name}_{repo_name}.md"
                    )
                if isinstance(repo_pytest_results, str):
                    submission_repo_page = f"# **{display_name}**: {repo_name}\n\n## Failed\n\n{repo_pytest_results}"
                    org_branch_repo_filepath = os.path.join(
                        subfolder, f"analysis_{org_name}_{branch_name}_{repo_name}.md"
                    )
                    github_hyperlink = (
                        f"{project_page_link}/{repo_name}/tree/{branch_name}"
                    )
                    if branch_name == "reference":
                        github_hyperlink = f"{project_page_link}/{repo_name}"
                    submission_page = submission_table_header.format(
                        display_name=display_name, split=split
                    ) + (
                        f"\n| {repo_name} | No; {repo_pytest_results} | - | - | "
                        f"[Analysis](/{f'analysis_{org_name}_{branch_name}_{repo_name}'}) | "
                        f"[Github]({github_hyperlink}) |"
                    )
                    back_button = f"[back to {display_name} summary](/{f'analysis_{org_name}_{branch_name}'})\n\n"
                    with open(org_branch_repo_filepath, "w") as wf:
                        wf.write(back_button + submission_repo_page)
                    continue

                for pytest_group, pytest_info in repo_pytest_results.items():
                    pytest_group = os.path.basename(pytest_group.strip("/"))
                    patch_diff = f"""\n\n## Patch diff\n```diff\n{pytest_info['patch_diff']}```"""
                    if "failed_to_run" in pytest_info:
                        resolved = False
                        if write_submission:
                            submission_repo_page += (
                                f"\n## Failed to run pytests for test `{pytest_group}`\n"
                                f"```\n{pytest_info['failed_to_run']}\n```"
                            )
                            pytest_details = "Pytest failed"
                            duration = "Failed."
                        evaluate_numbers.append(0.0)
                        if split == "all" and repo_name in SPLIT["lite"]:
                            lite_evaluate_numbers.append(0.0)
                    else:
                        resolved = False
                        if "passed" in pytest_info["summary"]:
                            if "skipped" in pytest_info["summary"]:
                                resolved = (
                                    pytest_info["summary"]["passed"]
                                    + pytest_info["summary"]["skipped"]
                                    == pytest_info["summary"]["total"]
                                )
                            else:
                                resolved = (
                                    pytest_info["summary"]["passed"]
                                    == pytest_info["summary"]["total"]
                                )
                        if write_submission:
                            submission_repo_page += pytest_summary_table_header.format(
                                pytest_group=pytest_group
                            )
                            for category, count in pytest_info["summary"].items():
                                if category not in {"duration"}:
                                    submission_repo_page += (
                                        f"""| {category} | {count} |\n"""
                                    )
                                else:
                                    submission_repo_page += (
                                        f"""| {category} | {float(count):.2f}s |\n"""
                                    )

                            submission_repo_page += "\n## Failed pytests:\n\n"
                            for testname, failure in pytest_info["failures"].items():
                                shortened_testname = os.path.basename(testname)
                                submission_repo_page += (
                                    f"### {shortened_testname}\n\n<details><summary> <pre>{shortened_testname}"
                                    f"</pre></summary><pre>\n{failure['failure_string']}\n</pre>\n</details>\n"
                                )
                        # cum_tests_passed += pytest_info["summary"]["passed"]
                        num_tests = len(get_tests(repo_name, verbose=0))
                        evaluate_numbers.append(
                            pytest_info["summary"]["passed"] / num_tests
                        )
                        total_duration += pytest_info["duration"]
                        repos_resolved += int(resolved)
                        if split == "all" and repo_name in SPLIT["lite"]:
                            lite_evaluate_numbers.append(
                                pytest_info["summary"]["passed"] / num_tests
                            )
                            # lite_cum_tests_passed += pytest_info["summary"]["passed"]
                            lite_total_duration += pytest_info["duration"]
                            lite_repos_resolved += int(resolved)

                        if write_submission:
                            pytest_details = f"{pytest_info['summary']['passed']} / {pytest_info['summary']['total']}"
                            duration = f"{pytest_info['duration']:.2f}"
                    break
                if write_submission:
                    github_hyperlink = (
                        f"{project_page_link}/{repo_name}/tree/{branch_name}"
                    )
                    if branch_name == "reference":
                        github_hyperlink = f"{project_page_link}/{repo_name}"
                    submission_page += (
                        f"\n| {repo_name} | {'Yes' if resolved else 'No'} | {pytest_details} | "
                        f"{duration} | [Analysis](/{f'analysis_{org_name}_{branch_name}_{repo_name}'}) | "
                        f"[Github]({github_hyperlink}) |"
                    )
                    back_button = f"[back to {display_name} summary](/{f'analysis_{org_name}_{branch_name}'})\n\n"
                    with open(org_branch_repo_filepath, "w") as wf:
                        wf.write(back_button + submission_repo_page + patch_diff)
            if write_submission:
                back_button = f"[back to all submissions](/{f'analysis'})\n\n"
                with open(org_branch_filepath, "w") as wf:
                    wf.write(back_button + "\n" + submission_page)
            analysis_link = f"[Analysis](/{f'analysis_{org_name}_{branch_name}'})"
            github_link = f"[Github]({project_page_link})"
            avg_pass_rate = sum(evaluate_numbers) / len(evaluate_numbers)
            leaderboard[split].append(
                (
                    avg_pass_rate * 100,
                    f"\n|{display_name}|"
                    f"{repos_resolved}|"
                    f"{avg_pass_rate*100:.2f}%|"
                    f"{total_duration:.2f}|"
                    f"{submission_date}|"
                    f"{analysis_link}|"
                    f"{github_link}|",
                )
            )
            if (split == "all") and ("Reference (Gold)" not in display_name):
                avg_lite_pass_rate = sum(lite_evaluate_numbers) / len(
                    lite_evaluate_numbers
                )
                leaderboard["lite"].append(
                    (
                        avg_lite_pass_rate * 100,
                        f"\n|{display_name} (subset of `all`)|"
                        f"{lite_repos_resolved}|"
                        f"{avg_lite_pass_rate*100:.2f}%|"
                        f"{lite_total_duration:.2f}|"
                        f"{submission_date}|"
                        f"{analysis_link}|"
                        f"{github_link}|",
                    )
                )

    leaderboard_filepath = os.path.join(subfolder, "analysis.md")
    for split in ["lite", "all"]:
        leaderboard[split] = sorted(leaderboard[split], key=lambda elt: -elt[0])
    with open(leaderboard_filepath, "w") as wf:
        lite_leaderboard_string = "".join(string for (_, string) in leaderboard["lite"])
        all_leaderboard_string = "".join(string for (_, string) in leaderboard["all"])
        wf.write(lite_leaderboard_string + "\n\n" + all_leaderboard_string)


def get_args() -> argparse.Namespace:
    parser = argparse.ArgumentParser()
    parser.add_argument(
        "--do_setup", action="store_true", help="Run commit0 setup with specified split"
    )
    parser.add_argument(
        "--get_blank_details",
        action="store_true",
        help="Get difficulty metrics of blank repository",
    )
    parser.add_argument(
        "--get_reference_details",
        action="store_true",
        help="Get pytest results from reference",
    )
    parser.add_argument(
        "--analyze_submissions",
        action="store_true",
        help="Get pytest results from submissions with split",
    )
    parser.add_argument("--render_webpages", action="store_true")
    parser.add_argument("--split", type=str, help="all or lite")

    parser.add_argument(
        "--tokenizer_name", type=str, default="meta-llama/Meta-Llama-3.1-8B-Instruct"
    )
    parser.add_argument(
        "--overwrite_previous_eval",
        action="store_true",
        help="Overwrite cached pytest info",
        # TODO add finer granularity so can specify which ones to overwrite
    )

    return parser.parse_args()


def main(args: argparse.Namespace) -> NoReturn:
    global analysis_files_path

    commit0_dataset_name = "wentingzhao/commit0_combined"
    submissions_dataset_name = "celinelee/commit0_submissions"
    dataset = load_dataset(commit0_dataset_name, split="test")  # type: ignore
    submission_dataset = load_dataset(submissions_dataset_name, split="train")

    if args.get_blank_details:
        if args.do_setup:
            os.system(
                f"commit0 setup {args.split} --base-dir {analysis_files_path}/repos "
                f"--commit0-config-file {analysis_files_path}/repos/.commit0.yaml"
            )
        branch_name = "blank"
        if args.overwrite_previous_eval:
            if os.path.exists(os.path.join(analysis_files_path, branch_name)):
                shutil.rmtree(os.path.join(analysis_files_path, branch_name))
        os.makedirs(os.path.join(analysis_files_path, branch_name), exist_ok=True)
        tokenizer = AutoTokenizer.from_pretrained(args.tokenizer_name)
        for example in dataset:
            repo_name = example["repo"].split("/")[-1]
            if repo_name not in SPLIT[args.split]:
                continue

            repo_metrics_output_file = os.path.join(
                analysis_files_path, branch_name, f"{repo_name}.json"
            )
            blank_source_code_folder = os.path.join(
                analysis_files_path, "repos", repo_name, example["src_dir"]
            )
            spec_filepath = os.path.join(
                analysis_files_path, "repos", repo_name, "spec.pdf"
            )

            repo_metrics = get_blank_repo_metrics(
                blank_source_code_folder,
                spec_filepath,
                tokenizer,
                code_file_filter=lambda filename: re.fullmatch(r".*\.py", filename)
                is not None,
            )
            json.dump(repo_metrics, open(repo_metrics_output_file, "w"), indent=4)

    if args.get_reference_details:
        branch_name = "reference"
        org_name = f"commit0_{args.split}"
        commit0_config_file = os.path.join(
            analysis_files_path, "repos", org_name, branch_name, ".commit0.yaml"
        )
        submission_repos_path = os.path.join(
            analysis_files_path, "repos", org_name, branch_name
        )
        if args.do_setup:
            os.system(
                f"commit0 setup {args.split} --base-dir {submission_repos_path} "
                f"--commit0-config-file {commit0_config_file}"
            )
        submission_metrics_output_file = os.path.join(
            analysis_files_path, org_name, f"{branch_name}.json"
        )
        submission_details = {
            "submission_info": {
                "org_name": org_name,
                "branch": branch_name,
                "display_name": "Reference (Gold)",
                "submission_date": "NA",
                "split": args.split,
                "project_page": "https://github.com/commit-0",
            }
        }

        os.makedirs(os.path.join(analysis_files_path, org_name), exist_ok=True)
        need_re_eval = False
        for repo_log_path in glob.glob(f"{os.getcwd()}/logs/pytest/*"):
            if os.path.exists(os.path.join(repo_log_path, branch_name)):
                if args.overwrite_previous_eval:
                    shutil.rmtree(os.path.join(repo_log_path, branch_name))
            else:
                need_re_eval = True
        if args.overwrite_previous_eval or need_re_eval:
            os.system(
                "commit0 evaluate --reference "
                f"--commit0-config-file {commit0_config_file}"
            )
        # get coverage and pytest info for each repo
        for example in dataset:
            repo_name = example["repo"].split("/")[-1]
            if repo_name not in SPLIT[args.split]:
                continue

            path_to_logs = f"{os.getcwd()}/logs/pytest/{repo_name}/{branch_name}"
            pytest_results = get_pytest_info(path_to_logs, repo_name, branch_name)
            submission_details[repo_name] = pytest_results
        json.dump(
            submission_details, open(submission_metrics_output_file, "w"), indent=4
        )
        print(f"Saved pytest info to {submission_metrics_output_file}")

    if args.analyze_submissions:
        for submission in tqdm.tqdm(submission_dataset):
            submission_details = {"submission_info": submission}
            branch_name = submission["branch"]
            org_name = submission["org_name"]
            split = submission["split"]
            if split != args.split:
                continue
            submission_metrics_output_file = os.path.join(
                analysis_files_path, org_name, f"{branch_name}.json"
            )
            if (
                os.path.exists(submission_metrics_output_file)
                and not args.overwrite_previous_eval
            ):
                continue
            submission_repos_path = os.path.join(
                analysis_files_path, "submission_repos", org_name, branch_name
            )
            if os.path.exists(submission_repos_path):
                shutil.rmtree(submission_repos_path)
                print(f"Removed existing at {submission_repos_path}")
            os.makedirs(os.path.join(analysis_files_path, org_name), exist_ok=True)
            commit0_config_file = os.path.join(
                analysis_files_path,
                "submission_repos",
                org_name,
                branch_name,
                ".commit0.yaml",
            )
            for repo_log_path in glob.glob(f"{os.getcwd()}/logs/pytest/*"):
                if os.path.exists(os.path.join(repo_log_path, branch_name)):
                    shutil.rmtree(os.path.join(repo_log_path, branch_name))
            for example in dataset:
                repo_name = example["repo"].split("/")[-1]
                if split != "all" and repo_name not in SPLIT[split]:
                    continue
                clone_url = f"https://github.com/{org_name}/{repo_name}.git"
                clone_dir = os.path.abspath(
                    os.path.join(submission_repos_path, repo_name)
                )
                try:
                    clone_repo(clone_url, clone_dir, branch_name, logger)
                except Exception as e:
                    submission_details[repo_name] = f"Error cloning: {e}"
                    if os.path.exists(clone_dir):
                        shutil.rmtree(clone_dir)
            # after successfully setup, write the commit0 dot file
            write_commit0_config_file(
                commit0_config_file,
                {
                    "dataset_name": commit0_dataset_name,
                    "dataset_split": "test",
                    "repo_split": split,
                    "base_dir": submission_repos_path,
                },
            )
            # run pytests
            os.system(
<<<<<<< HEAD
                f"commit0 evaluate --branch {branch_name} --timeout 1800 "
                f"--commit0-config-file {commit0_dot_file_path}"
=======
                f"commit0 evaluate --branch {branch_name} --timeout 1800"
                f"--commit0-config-file {commit0_config_file}"
>>>>>>> ec4d95a5
            )
            for example in dataset:
                repo_name = example["repo"].split("/")[-1]
                if split != "all" and repo_name not in SPLIT[split]:
                    continue
                if repo_name in submission_details:  # Failed to clone earlier, skip.
                    continue
                path_to_logs = f"{os.getcwd()}/logs/pytest/{repo_name}/{branch_name}"
                pytest_results = get_pytest_info(path_to_logs, repo_name, branch_name)
                submission_details[repo_name] = pytest_results
            json.dump(
                submission_details, open(submission_metrics_output_file, "w"), indent=4
            )
            print(f"Saved pytest info to {submission_metrics_output_file}")

    if args.render_webpages:
        # Render only updated leaderboard and new submissions
        render_mds(args.overwrite_previous_eval)


main(get_args())<|MERGE_RESOLUTION|>--- conflicted
+++ resolved
@@ -594,13 +594,8 @@
             )
             # run pytests
             os.system(
-<<<<<<< HEAD
-                f"commit0 evaluate --branch {branch_name} --timeout 1800 "
-                f"--commit0-config-file {commit0_dot_file_path}"
-=======
                 f"commit0 evaluate --branch {branch_name} --timeout 1800"
                 f"--commit0-config-file {commit0_config_file}"
->>>>>>> ec4d95a5
             )
             for example in dataset:
                 repo_name = example["repo"].split("/")[-1]
