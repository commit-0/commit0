import os
from typing import Any
import yaml
import multiprocessing
from datasets import load_dataset
from git import Repo
from agent.agent_utils import (
    create_branch,
    get_message,
    get_target_edit_files,
    get_changed_files_from_commits,
    update_message_with_dependencies,
    get_lint_cmd,
    read_yaml_config,
)
import subprocess
from agent.agents import AiderAgents
from agent.agents import AgentTeams
from typing import Optional, Type, cast
from types import TracebackType
from agent.class_types import AgentConfig
from commit0.harness.constants import SPLIT
from commit0.harness.get_pytest_ids import main as get_tests
from commit0.harness.constants import RUN_AGENT_LOG_DIR, RepoInstance
from commit0.cli import read_commit0_dot_file
from pathlib import Path
from datetime import datetime
from agent.display import TerminalDisplay
import queue
import time


class DirContext:
    def __init__(self, d: str):
        self.dir = d
        self.cwd = os.getcwd()

    def __enter__(self):
        os.chdir(self.dir)

    def __exit__(
        self,
        exctype: Optional[Type[BaseException]],
        excinst: Optional[BaseException],
        exctb: Optional[TracebackType],
    ) -> None:
        os.chdir(self.cwd)

def run_agent_for_repo(
    commit0_config: Any,
    repo_base_dir: str,
    agent_config: AgentConfig,
    example: RepoInstance,
    update_queue: multiprocessing.Queue,
    branch: str,
    override_previous_changes: bool = False,
    backend: str = "modal",
    log_dir: str = str(RUN_AGENT_LOG_DIR.resolve()),
) -> None:
    if agent_config.agent_name == "aider":
        run_aider_for_repo(
                            commit0_config["base_dir"],
                            agent_config,
                            cast(RepoInstance, example),
                            update_queue,
                            branch,
                            override_previous_changes,
                            backend,
                            log_dir,
                        )
    elif agent_config.agent_name == "aider_team":
        run_team_for_repo(
                            commit0_config["base_dir"],
                            agent_config,
                            cast(RepoInstance, example),
                            update_queue,
                            branch,
                            override_previous_changes,
                            backend,
                            log_dir,
                        )
    else:
        raise NotImplementedError(
            f"{agent_config.agent_name} is not implemented; please add your implementations in baselines/agents.py."
        )
def run_aider_for_repo(
    repo_base_dir: str,
    agent_config: AgentConfig,
    example: RepoInstance,
    branch: str,
    update_queue: multiprocessing.Queue,
    override_previous_changes: bool = False,
    backend: str = "modal",
    log_dir: str = str(RUN_AGENT_LOG_DIR.resolve()),
    commit0_config_file: str = "",
) -> None:
    
    agent = AiderAgents(agent_config.max_iteration, agent_config.model_name)
    """Run Aider for a given repository."""
    # get repo info
    commit0_config = read_commit0_dot_file(commit0_config_file)

    assert "commit0" in commit0_config["dataset_name"]
    _, repo_name = example["repo"].split("/")

    # before starting, display all information to terminal
    update_queue.put(("start_repo", (repo_name, 0)))

    # repo_name = repo_name.lower()
    # repo_name = repo_name.replace(".", "-")

    repo_path = os.path.join(repo_base_dir, repo_name)
    repo_path = os.path.abspath(repo_path)

    try:
        local_repo = Repo(repo_path)
    except Exception:
        raise Exception(
            f"{repo_path} is not a git repo. Check if base_dir is correctly specified."
        )

    

    # Check if there are changes in the current branch
    if local_repo.is_dirty():
        # Stage all changes
        local_repo.git.add(A=True)
        # Commit changes with the message "left from last change"
        local_repo.index.commit("left from last change")

    # # if branch_name is not provided, create a new branch name based on agent_config
    # if branch is None:
    #     branch = args2string(agent_config)
    create_branch(local_repo, branch, example["base_commit"])

    # in cases where the latest commit of branch is not commit 0
    # set it back to commit 0
    latest_commit = local_repo.commit(branch)
    if latest_commit.hexsha != example["base_commit"] and override_previous_changes:
        local_repo.git.reset("--hard", example["base_commit"])

    # get target files to edit and test files to run
    target_edit_files, import_dependencies = get_target_edit_files(
        local_repo,
        example["src_dir"],
        example["test"]["test_dir"],
        branch,
        example["reference_commit"],
        agent_config.use_topo_sort_dependencies,
    )

    lint_files = get_changed_files_from_commits(
        local_repo, "HEAD", example["base_commit"]
    )
    # Call the commit0 get-tests command to retrieve test files
    test_files_str = get_tests(repo_name, verbose=0)
    test_files = sorted(list(set([i.split(":")[0] for i in test_files_str])))

    # prepare the log dir
    experiment_log_dir = (
        Path(log_dir)
        / repo_name
        / branch
        / datetime.now().strftime("%Y-%m-%d_%H-%M-%S")
    )
    experiment_log_dir.mkdir(parents=True, exist_ok=True)

    # write agent_config to .agent.yaml in the log_dir for record
    agent_config_log_file = experiment_log_dir / ".agent.yaml"
    with open(agent_config_log_file, "w") as agent_config_file:
        yaml.dump(agent_config, agent_config_file)

    with DirContext(repo_path):
        if agent_config is None:
            raise ValueError("Invalid input")

        if agent_config.run_tests:
            update_queue.put(("start_repo", (repo_name, len(test_files))))
            # when unit test feedback is available, iterate over test files
            for test_file in test_files:
                update_queue.put(("set_current_file", (repo_name, test_file)))
                test_cmd = f"python -m commit0 test {repo_path} {test_file} --branch {branch} --backend {backend} --commit0-config-file {commit0_config_file} --timeout 100"
                test_file_name = test_file.replace(".py", "").replace("/", "__")
                test_log_dir = experiment_log_dir / test_file_name
                lint_cmd = get_lint_cmd(
                    repo_name, agent_config.use_lint_info, commit0_config_file
                )
                message = get_message(agent_config, repo_path, test_files=[test_file])

                # display the test file to terminal
                agent_return = agent.run(
                    "",
                    test_cmd,
                    lint_cmd,
                    target_edit_files,
                    test_log_dir,
                    test_first=True,
                )
                # after running the agent, update the money display
                update_queue.put(
                    (
                        "update_money_display",
                        (repo_name, test_file, agent_return.last_cost),
                    )
                )
        elif agent_config.run_entire_dir_lint:
            update_queue.put(("start_repo", (repo_name, len(lint_files))))
            # when unit test feedback is available, iterate over test files
            for lint_file in lint_files:
                update_queue.put(("set_current_file", (repo_name, lint_file)))
                lint_file_name = lint_file.replace(".py", "").replace("/", "__")
                lint_log_dir = experiment_log_dir / lint_file_name
                lint_cmd = get_lint_cmd(
                    repo_name, agent_config.use_lint_info, commit0_config_file
                )

                # display the test file to terminal
                agent_return = agent.run(
                    "",
                    "",
                    lint_cmd,
                    [lint_file],
                    lint_log_dir,
                    lint_first=True,
                )
                # after running the agent, update the money display
                update_queue.put(
                    (
                        "update_money_display",
                        (repo_name, lint_file, agent_return.last_cost),
                    )
                )
        else:
            # when unit test feedback is not available, iterate over target files to edit
            message = get_message(agent_config, repo_path, test_files=test_files)

<<<<<<< HEAD
            update_queue.put(
                ("start_repo", (original_repo_name, len(target_edit_files)))
            )
            
=======
            update_queue.put(("start_repo", (repo_name, len(target_edit_files))))
>>>>>>> 152a3270
            for f in target_edit_files:
                update_queue.put(("set_current_file", (repo_name, f)))
                if agent_config.add_import_module_to_context:
                    dependencies = import_dependencies.get(f, [])
                    message = update_message_with_dependencies(message, dependencies)
                file_name = f.replace(".py", "").replace("/", "__")
                file_log_dir = experiment_log_dir / file_name
                lint_cmd = get_lint_cmd(
                    repo_name, agent_config.use_lint_info, commit0_config_file
                )
                agent_return = agent.run(message, "", lint_cmd, [f], file_log_dir)
                update_queue.put(
                    (
                        "update_money_display",
                        (repo_name, file_name, agent_return.last_cost),
                    )
                )
<<<<<<< HEAD
    update_queue.put(("finish_repo", original_repo_name))
def run_team_for_repo(
    repo_base_dir: str,
    agent_config: AgentConfig,
    example: RepoInstance,
    update_queue: multiprocessing.Queue,
    branch: str,
    override_previous_changes: bool = False,
    backend: str = "modal",
    log_dir: str = str(RUN_AGENT_LOG_DIR.resolve()),
) -> None:
    """Run Aider for a given repository."""
    # get repo info
    _, repo_name = example["repo"].split("/")

    # before starting, display all information to terminal
    original_repo_name = repo_name
    update_queue.put(("start_repo", (original_repo_name, 0)))

    # repo_name = repo_name.lower()
    # repo_name = repo_name.replace(".", "-")

    repo_path = os.path.join(repo_base_dir, repo_name)
    repo_path = os.path.abspath(repo_path)

    try:
        local_repo = Repo(repo_path)
    except Exception:
        raise Exception(
            f"{repo_path} is not a git repo. Check if base_dir is correctly specified."
        )

    manager = AiderAgents(1, agent_config.model_name)
    coder = AiderAgents(agent_config.max_iteration, agent_config.model_name)
    

    # # if branch_name is not provided, create a new branch name based on agent_config
    # if branch is None:
    #     branch = args2string(agent_config)
    create_branch(local_repo, branch, example["base_commit"])

    # in cases where the latest commit of branch is not commit 0
    # set it back to commit 0
    latest_commit = local_repo.commit(branch)
    if latest_commit.hexsha != example["base_commit"] and override_previous_changes:
        local_repo.git.reset("--hard", example["base_commit"])

    target_edit_files, import_dependencies = get_target_edit_files(
        local_repo,
        example["src_dir"],
        example["test"]["test_dir"],
        str(latest_commit),
        example["reference_commit"],
    )


    # Call the commit0 get-tests command to retrieve test files
    test_files_str = get_tests(repo_name, verbose=0)
    test_files = sorted(list(set([i.split(":")[0] for i in test_files_str])))

    # prepare the log dir
    experiment_log_dir = (
        Path(log_dir)
        / repo_name
        / branch
        / datetime.now().strftime("%Y-%m-%d_%H-%M-%S")
    )
    experiment_log_dir.mkdir(parents=True, exist_ok=True)

    # write agent_config to .agent.yaml in the log_dir for record
    agent_config_log_file = experiment_log_dir / ".agent.yaml"
    with open(agent_config_log_file, "w") as agent_config_file:
        yaml.dump(agent_config, agent_config_file)

    # TODO: make this path more general
    commit0_dot_file_path = str(Path(repo_path).parent.parent / ".commit0.yaml")
    manager_message = "Write a concise plan of attack to implement the entire repo, but don't actually do any coding. The plan should not include any reccommendations to add files and should be a maximum of 500 words."
    
    with DirContext(repo_path):
        if agent_config is None:
            raise ValueError("Invalid input")
        else:
            # when unit test feedback is not available, iterate over target files to edit

            update_queue.put(
                ("start_repo", (original_repo_name, len(target_edit_files)))
            )
            
            for f in target_edit_files:
                update_queue.put(("set_current_file", (repo_name, f)))
                dependencies = import_dependencies[f]
            file_name = "all"
            file_log_dir = experiment_log_dir / file_name
            lint_cmd = get_lint_cmd(repo_name, agent_config.use_lint_info)
                
            
            agent_return = manager.run(manager_message, "", lint_cmd, target_edit_files, file_log_dir)
            with open(agent_return.log_file, 'r', encoding='utf-8') as file:
                plan = file.read()
            coder_message = "follow this implementation plan: "+plan

            agent_return = coder.run(coder_message, "", lint_cmd, target_edit_files, file_log_dir)
            
            # for f in target_edit_files:
            #     update_queue.put(("set_current_file", (repo_name, f)))
            #     dependencies = import_dependencies[f]
            #     message = update_message_with_dependencies(coder_message, dependencies)
            #     file_name = f.replace(".py", "").replace("/", "__")
            #     file_log_dir = experiment_log_dir / file_name
            #     lint_cmd = get_lint_cmd(repo_name, agent_config.use_lint_info)
            #     agent_return = coder.run(message, "", lint_cmd, [f], file_log_dir)
            #     update_queue.put(
            #         (
            #             "update_money_display",
            #             (repo_name, file_name, agent_return.last_cost),
            #         )
            #     )
            update_queue.put(
                    (
                        "update_money_display",
                        (repo_name, file_name, agent_return.last_cost),
                    )
                )
    
    
    
    update_queue.put(("finish_repo", original_repo_name))
=======
    update_queue.put(("finish_repo", repo_name))
>>>>>>> 152a3270


def run_agent(
    branch: str,
    override_previous_changes: bool,
    backend: str,
    agent_config_file: str,
    commit0_config_file: str,
    log_dir: str,
    max_parallel_repos: int,
    display_repo_progress_num: int,
) -> None:
    """Main function to run Aider for a given repository."""
    config = read_yaml_config(agent_config_file)

    agent_config = AgentConfig(**config)

    commit0_config_file = os.path.abspath(commit0_config_file)
    commit0_config = read_commit0_dot_file(commit0_config_file)

    dataset = load_dataset(
        commit0_config["dataset_name"], split=commit0_config["dataset_split"]
    )
    filtered_dataset = [
        example
        for example in dataset
        if commit0_config["repo_split"] == "all"
        or (
            isinstance(example, dict)
            and "repo" in example
            and isinstance(example["repo"], str)
            and example["repo"].split("/")[-1]
            in SPLIT.get(commit0_config["repo_split"], [])
        )
    ]
    assert len(filtered_dataset) > 0, "No examples available"

    # if len(filtered_dataset) > 1:
    #     sys.stdout = open(os.devnull, "w")

    if agent_config.add_import_module_to_context:
        # Install Chrome for Playwright for browser-based agents
        try:
            subprocess.run(["playwright", "install", "chromium"], check=True)
            print("Chrome installed successfully for Playwright")
        except subprocess.CalledProcessError as e:
            print(f"Error installing Chrome for Playwright: {e}")
        except FileNotFoundError:
            print("Playwright not found. Make sure it's installed and in your PATH.")

    with TerminalDisplay(len(filtered_dataset)) as display:
        not_started_repos = [
            cast(RepoInstance, example)["repo"].split("/")[-1]
            for example in filtered_dataset
        ]
        display.set_not_started_repos(not_started_repos)

        start_time = time.time()

        display.update_repo_progress_num(
            min(display_repo_progress_num, max_parallel_repos)
        )
        display.update_backend_display(backend)
        display.update_log_dir_display(log_dir)
        display.update_agent_display(
            agent_config.agent_name,
            agent_config.model_name,
            agent_config.run_tests,
            agent_config.use_topo_sort_dependencies,
            agent_config.use_repo_info,
            agent_config.use_unit_tests_info,
            agent_config.use_spec_info,
            agent_config.use_lint_info,
        )
        display.update_branch_display(branch)
        with multiprocessing.Manager() as manager:
            update_queue = manager.Queue()
            with multiprocessing.Pool(processes=max_parallel_repos) as pool:
                results = []

                # Use apply_async to submit jobs and add progress bar updates
                for example in filtered_dataset:
                    result = pool.apply_async(
                        run_agent_for_repo,
                        args=(
                            commit0_config,
                            commit0_config["base_dir"],
                            agent_config,
                            cast(RepoInstance, example),
                            branch,
                            update_queue,
                            override_previous_changes,
                            backend,
                            log_dir,
<<<<<<< HEAD
                            
=======
                            commit0_config_file,
>>>>>>> 152a3270
                        ),
                    )
                    results.append(result)

                last_time_update = 0
                while any(not r.ready() for r in results):
                    try:
                        while not update_queue.empty():
                            action, data = update_queue.get_nowait()
                            if action == "start_repo":
                                repo_name, total_files = data
                                display.start_repo(repo_name, total_files)
                            elif action == "finish_repo":
                                repo_name = data
                                display.finish_repo(repo_name)
                            elif action == "set_current_file":
                                repo_name, file_name = data
                                display.set_current_file(repo_name, file_name)
                            elif action == "update_money_display":
                                repo_name, file_name, money_spent = data
                                display.update_money_display(
                                    repo_name, file_name, money_spent
                                )
                    except queue.Empty:
                        pass

                    # Update time display every second
                    current_time = time.time()
                    if current_time - last_time_update >= 1:
                        elapsed_time = int(current_time - start_time)
                        display.update_time_display(elapsed_time)
                        last_time_update = current_time

                    time.sleep(0.1)  # Small delay to prevent busy-waiting

                # Final update after all repos are processed
                while not update_queue.empty():
                    action, data = update_queue.get()
                    if action == "start_repo":
                        repo_name, total_files = data
                        display.start_repo(repo_name, total_files)
                    elif action == "finish_repo":
                        repo_name = data
                        display.finish_repo(repo_name)
                    elif action == "set_current_file":
                        repo_name, file_name = data
                        display.set_current_file(repo_name, file_name)
                    elif action == "update_money_display":
                        repo_name, file_name, money_spent = data
                        display.update_money_display(repo_name, file_name, money_spent)

                # Final time update
                elapsed_time = int(time.time() - start_time)
                display.update_time_display(elapsed_time)

                for result in results:
                    result.get()<|MERGE_RESOLUTION|>--- conflicted
+++ resolved
@@ -234,14 +234,9 @@
             # when unit test feedback is not available, iterate over target files to edit
             message = get_message(agent_config, repo_path, test_files=test_files)
 
-<<<<<<< HEAD
-            update_queue.put(
-                ("start_repo", (original_repo_name, len(target_edit_files)))
-            )
-            
-=======
+
             update_queue.put(("start_repo", (repo_name, len(target_edit_files))))
->>>>>>> 152a3270
+
             for f in target_edit_files:
                 update_queue.put(("set_current_file", (repo_name, f)))
                 if agent_config.add_import_module_to_context:
@@ -259,7 +254,7 @@
                         (repo_name, file_name, agent_return.last_cost),
                     )
                 )
-<<<<<<< HEAD
+
     update_queue.put(("finish_repo", original_repo_name))
 def run_team_for_repo(
     repo_base_dir: str,
@@ -387,9 +382,7 @@
     
     
     update_queue.put(("finish_repo", original_repo_name))
-=======
-    update_queue.put(("finish_repo", repo_name))
->>>>>>> 152a3270
+
 
 
 def run_agent(
@@ -484,11 +477,9 @@
                             override_previous_changes,
                             backend,
                             log_dir,
-<<<<<<< HEAD
-                            
-=======
+
                             commit0_config_file,
->>>>>>> 152a3270
+
                         ),
                     )
                     results.append(result)
