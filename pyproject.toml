[build-system]
requires = ["hatchling"]
build-backend = "hatchling.build"

[project]
name = "commit0"
version = "0.0.1"
description = "A development and evaluation framework for using language models to generate libraries."
requires-python = ">=3.10"
dependencies = [
    "astor",
    "beautifulsoup4",
    "datasets",
    "docker",
    "fastcore",
    "ghapi",
    "gitpython",
    "nbconvert",
    "PyMuPDF",
    "PyPDF2",
    "pyppeteer",
    "pytest",
    "wget",
    "ruff>=0.6.4",
    "pre-commit>=3.8.0",
<<<<<<< HEAD
    "hydra-core>=1.3.2",
=======
    "modal>=0.64.95",
>>>>>>> bb3213cf
]
scripts = { commit0 = "commit0.__main__:main" }

[tool.pyright]
include = ["**/commit0"]
ignore = ["**/docs", "**/logs", "**/repos"]
venvPath = "."
venv = ".venv"
reportUnknownMemberType = "none"
reportUnknownParameterType = "none"
reportUnknownArgumentType = "none"
reportUnknownVariableType = "none"
reportMissingTypeArgument = "none"
reportMissingTypeStubs = "none"
reportUnusedExpression = "none"
reportUnknownLambdaType = "none"
reportIncompatibleMethodOverride = "none"
reportPrivateUsage = "none"
reportMissingParameterType = "error"


[tool.ruff]
exclude = [
    ".git",
    "**/.venv/**",
    "__pycache__",
    "**/docs/**/*",
    "**/repos/**/*",
    "**/logs/**/*",
]

lint.ignore = [
    "ANN101",
    "ANN401",
    "N801",
    "E203",
    "E266",
    "E501",
    "E741",
    "N803",
    "N802",
    "N806",
    "D400",
    "D401",
    "D105",
    "D415",
    "D402",
    "D205",
    "D100",
    "D101",
    "D107",
    "D203",
    "D213",
    "ANN204",
    "ANN102",
]
lint.select = ["D", "E", "F", "N", "ANN"]
lint.fixable = [
    "A",
    "B",
    "C",
    "D",
    "E",
    "F",
    "G",
    "I",
    "N",
    "Q",
    "S",
    "T",
    "W",
    "ANN",
    "ARG",
    "BLE",
    "COM",
    "DJ",
    "DTZ",
    "EM",
    "ERA",
    "EXE",
    "FBT",
    "ICN",
    "INP",
    "ISC",
    "NPY",
    "PD",
    "PGH",
    "PIE",
    "PL",
    "PT",
    "PTH",
    "PYI",
    "RET",
    "RSE",
    "RUF",
    "SIM",
    "SLF",
    "TCH",
    "TID",
    "TRY",
    "UP",
    "YTT",
]
lint.unfixable = []

[tool.ruff.lint.extend-per-file-ignores]
"tests/**/*.py" = ["D"]<|MERGE_RESOLUTION|>--- conflicted
+++ resolved
@@ -23,11 +23,8 @@
     "wget",
     "ruff>=0.6.4",
     "pre-commit>=3.8.0",
-<<<<<<< HEAD
     "hydra-core>=1.3.2",
-=======
     "modal>=0.64.95",
->>>>>>> bb3213cf
 ]
 scripts = { commit0 = "commit0.__main__:main" }
 
