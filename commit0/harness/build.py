--- conflicted
+++ resolved
@@ -39,15 +39,7 @@
         specs.append(spec)
 
     client = docker.from_env()
-<<<<<<< HEAD
-    build_repo_images(client, specs, dataset_type, num_workers, verbose)
-    for spec in specs:
-        image = client.images.get(spec.repo_image_key)
-        repository, tag = spec.repo_image_tag.split(":")
-        image.tag(repository, tag)
-=======
     build_repo_images(client, specs, num_workers, verbose)
->>>>>>> d9a99549
 
 
 __all__ = []