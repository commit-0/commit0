--- conflicted
+++ resolved
@@ -198,7 +198,6 @@
                 )
 
 
-<<<<<<< HEAD
 @hydra.main(version_base=None, config_path="configs", config_name="base")
 def main(config: DictConfig) -> None:
     OmegaConf.to_yaml(config)
@@ -207,20 +206,6 @@
         if example["repo"].endswith(config.repo):
             spec = make_spec(example)
             break
-=======
-def main(
-    repo: str,
-    test_ids_ls: list[str],
-    timeout: int,
-    branch_name: str,
-    backend: ExecutionBackend,
-) -> None:
-    with open("config.yml", "r") as file:
-        data = yaml.safe_load(file)
-    spec = make_spec(data["repos"][repo])
-    test_ids = " ".join(test_ids_ls)
-    hashed_test_ids = get_hash_string(test_ids)
->>>>>>> bb3213cf
 
     hashed_test_ids = get_hash_string(config.test_ids)
     # set up logging
@@ -246,41 +231,8 @@
         run_modal(spec, logger, eval_file, config.timeout, log_dir)
 
 
-<<<<<<< HEAD
-if __name__ == "__main__":
+def run(args: argparse.Namespace) -> None:
     main()
-=======
-def add_init_args(parser: argparse.ArgumentParser) -> None:
-    parser.add_argument("--repo", type=str, help="which repo to run unit tests")
-    parser.add_argument(
-        "--test_ids", type=str, nargs="+", help="which test ids / files / directories"
-    )
-    parser.add_argument(
-        "--branch_name", type=str, help="which git branch to run unit tests"
-    )
-    parser.add_argument(
-        "--timeout",
-        type=int,
-        default=1_800,
-        help="Timeout (in seconds) for running tests for each instance",
-    )
-    parser.add_argument(
-        "--backend",
-        choices=[backend.value for backend in ExecutionBackend],
-        default=ExecutionBackend.DOCKER.value,
-        help="Execution backend [docker, modal]",
-    )
-
-
-def run(args: argparse.Namespace) -> None:
-    main(
-        repo=args.repo,
-        test_ids_ls=args.test_ids,
-        timeout=args.timeout,
-        branch_name=args.branch_name,
-        backend=args.backend,
-    )
-
-
-__all__ = []
->>>>>>> bb3213cf
+
+
+__all__ = []